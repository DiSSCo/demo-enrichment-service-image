import json
import logging
import os
from typing import Dict, Any, List, Tuple
from requests.auth import HTTPBasicAuth

from jsonpath_ng import parse
import requests
from kafka import KafkaConsumer, KafkaProducer
import shared
from fuzzywuzzy import fuzz

logging.basicConfig(format="%(asctime)s - %(message)s", level=logging.INFO)
OA_BODY = "oa:hasBody"
DWC_LOCALITY = "dwc:locality"
ODS_HAS_EVENTS = "ods:hasEvents"
ODS_HAS_LOCATION = "ods:hasLocation"
OA_VALUE = "oa:value"
LOCATION_PATH = f"$['{ODS_HAS_EVENTS}'][*]['{ODS_HAS_LOCATION}']"
USER_AGENT = "Distributed System of Scientific Collections"

"""
This is a template for a simple MAS that calls an API and sends a list of annotations back to DiSSCo. 


Restrictions: 
- Max 1 event
- Media associated with exactly one specimen
"""

dwc_mapping = {
    "dwc:catalogNumber": "['Identifier'][*]['dcterms:identifier']",
    "dwc:recordNumber": "['Identifier'][*]['dcterms:identifier']",

    "dwc:year": "$['ods:hasEvents'][*]['dwc:year']",
    "dwc:month": "$['ods:hasEvents'][*]['dwc:month']",
    "dwc:day": "$['ods:hasEvents'][*]['dwc:day']",

    "dwc:dateIdentified": "['ods:hasIdentifications'][*]['dwc:dateIdentified']",
    "dwc:verbatimIdentification": "['ods:hasIdentifications'][*]['dwc:verbatimIdentification']",

    "dwc:scientificName": "['ods:hasIdentifications'][*]['ods:hasTaxonIdentifications'][*]['dwc:scientificName']",

    "dwc:decimalLatitude": "['ods:hasEvents'][*]['ods:hasLocation']['ods:hasGeoreference']['dwc:decimalLatitude']",
    "dwc:decimalLongitude": "['ods:hasEvents'][*]['ods:hasLocation']['ods:hasGeoreference']['dwc:decimalLongitude']",
    "dwc:locality": "['ods:hasEvents'][*]['ods:hasLocation']['dwc:locality']",
    "dwc:minimumElevationInMeters": "['ods:hasEvents'][*]['ods:hasLocation']['dwc:minimumElevationInMeters']",
    "dwc:maximumElevationInMeters": "['ods:hasEvents'][*]['ods:hasLocation']['dwc:maximumElevationInMeters']",
    "dwc:verbatimElevation": "['ods:hasEvents'][*]['ods:hasLocation']['dwc:verbatimElevation']",
    "dwc:country": "['ods:hasEvents'][*]['ods:hasLocation']['dwc:country']",
    "dwc:countryCode": "['ods:hasEvents'][*]['ods:hasLocation']['dwc:countryCode']",

    "dwc:recordedBy": "['ods:hasIdentifications'][*]['ods:hasAgents'][*]['schema:name']",
    "dwc:identifiedBy": "['ods:hasIdentifications'][*]['ods:hasAgents'][*]['schema:name']"
}


def find_match(specimen: Dict[str, Any], field_of_interest: str, field_path: str, results: Dict[str, Any], filter_value: str=None, similarity_threshold: int=50) -> Tuple[str, str]:
    """
    Find matches between specimen data and results, handling different matching scenarios.
    
    Args:
        specimen: The specimen data dictionary
        field_of_interest: The field to match on
        field_path: The JSON path to the field
        results: The results dictionary containing values to match against
        filter_value: Optional value to filter matches
        similarity_threshold: Minimum similarity score required for a match (default: 80)
    
    Returns:
        List of matching paths and their corresponding values
    """
    # Get all possible paths for the field
    paths = get_json_path(specimen, field_path, filter_value)
    
    if not paths:
        # No matches found - annotation is new
        return (None, None)
    
    if len(paths) == 1:
        # Single match - return the path and value
        return (paths[0], results.get(field_of_interest))
    
    # Multiple matches - use fuzzy matching
    best_match = None
    best_score = 0
    result_value = results.get(field_of_interest)
    
    for path in paths:
        # Get the value at the current path
        path_expr = parse(path)
        path_value = path_expr.find(specimen)[0].value
        if isinstance(path_value, str) and isinstance(result_value, str):
            # Use fuzzy string matching for strings
            # Try both ratio and partial_ratio to handle different matching scenarios
            similarity = max(
                fuzz.ratio(path_value.lower(), result_value.lower()),
                fuzz.partial_ratio(path_value.lower(), result_value.lower())
            )
            # Only update best match if this is better than current best
            if similarity > best_score and similarity >= similarity_threshold:  # Use parameterized threshold
                best_score = similarity
                best_match = (path, result_value)
        elif path_value == result_value:  # For non-string values, use exact comparison
            # Exact matches always win
            best_match = (path, result_value)
            break  # No need to check further if we found an exact match
    
    return best_match if best_match else (None, None)


def get_json_path(specimen: Dict[str, Any], field_path: str, value: str=None) -> List[str]:
    """
    Gets json path of desired field (and optional value)
    Returns path in block notation format by splitting on dots and adding square brackets
    Field path should be in block notation
    Returns: json path in block notation and
    """
    path_expr = parse(field_path)
    if value: # Apply filter if requested
        path_expr.filter(lambda p: p!=value, specimen)
    matches = path_expr.find(specimen)
    if matches:
        return to_block_notation(matches)
    return list()


# Given a set of values, fuzzy match

def to_block_notation(matches: Any) -> List[str]:
    # Convert the first match to block notation string
    paths = list()
    for match in matches:
        path = str(match.full_path)
        # Split on dots and format each part
        parts = path.split('.')
        formatted_parts = []
        for part in parts:
            if not part.startswith('['):
                # Remove any single quotes before wrapping in single quotes
                part = part.strip("'")
                part = f"['{part}']"
            formatted_parts.append(part)
        paths.append(''.join(formatted_parts))
    return paths


def start_kafka() -> None:
    """
    Start a kafka listener and process the messages by unpacking the image.
    When done it will republish the object, so it can be validated and storage by the processing service
    """
    consumer = KafkaConsumer(
        os.environ.get("KAFKA_CONSUMER_TOPIC"),
        group_id=os.environ.get("KAFKA_CONSUMER_GROUP"),
        bootstrap_servers=[os.environ.get("KAFKA_CONSUMER_HOST")],
        value_deserializer=lambda m: json.loads(m.decode("utf-8")),
        enable_auto_commit=True,
    )
    producer = KafkaProducer(
        bootstrap_servers=[os.environ.get("KAFKA_PRODUCER_HOST")],
        value_serializer=lambda m: json.dumps(m).encode("utf-8"),
    )
    for msg in consumer:
        logging.info(f"Received message: {str(msg.value)}")
        json_value = msg.value
        # Indicates to DiSSCo the message has been received by the mas and the job is running.
        # DiSSCo then informs the user of this development
        shared.mark_job_as_running(job_id=json_value.get("jobId"))
        digital_object = json_value.get("object")
        try:
            annotations = build_annotations(digital_object)
            event = {"annotations": annotations, "jobId": json_value.get("jobId")}
            logging.info(f"Publishing annotation event: {json.dumps(event)}")
            publish_annotation_event(event, producer)
        except Exception as e:
            logging.error(f"Failed to publish annotation event: {e}")
            send_failed_message(json_value.get("jobId"), str(e), producer)


def build_query_string(digital_object: Dict[str, Any]) -> Tuple[str, List[str]]:
    """
    Builds the query for n8n endpoint
    :param digital_object: Target of the annotation
    :return: query string to some example API, list of access URIs
    """
    access_uris = [digital_object.get("ac:accessURI")]
    # Use your API here
    return "https://n8n.svc.gbif.no/webhook/9fa39dd6-63ea-4ed8-b4e1-904051e8a41a", access_uris


def publish_annotation_event(annotation_event: Dict[str, Any], producer: KafkaProducer) -> None:
    """
    Send the annotation to the Kafka topic
    :param annotation_event: The formatted list of annotations
    :param producer: The initiated Kafka producer
    :return: Will not return anything
    """
    logging.info(f"Publishing annotation: {str(annotation_event)}")
    producer.send(os.environ.get("KAFKA_PRODUCER_TOPIC"), annotation_event)


def build_annotations(digital_media: Dict[str, Any]) -> List[Dict[str, Any]]:
    """
    Given a target object, computes a result and maps the result to an openDS annotation
    :param digital_media: the target object of the annotation
    :return: List of annotations
    """
    # Your query here
    query_string, uris = build_query_string(digital_media)

    timestamp = shared.timestamp_now()
    # Run API call and compute value(s) of the annotation
    response = run_api_call(query_string, uris)
    if not response:
        # If the API call does not return a result, that information should still be captured in an annotation
        return [
            shared.map_to_empty_annotation(
                timestamp,
                "Unable to read specimen label",
                digital_media[shared.ODS_ID],
                digital_media[shared.ODS_TYPE],
                query_string,
            )
        ]
    specimen = get_specimen(digital_media)
    specimen_id = specimen[shared.ODS_ID]
    specimen_type = specimen[shared.ODS_TYPE]
    taxon_identification, json_path = get_taxon_identification(specimen)
    annotations = list()
    
    

    for field in response["data"]:
        # Find any existing matches in the specimen data
        match_path, match_value = find_match(
            specimen,
            field,
            dwc_mapping[field],
            response["data"]
        )
        if match_path: 
            if str(response["data"][field]) == str(match_value):
                logging.debug(f"No new information for {field}")
                value = "Existing information aligns with AI processing"
                motivation = "oa:assessing"
            else:
                logging.debug(f"Editing existing information for {field}")
                motivation = "oa:editing"
                value = response["data"][field]
        else:
            logging.debug(f"New information for {field}")
            value = response["data"][field]
<<<<<<< HEAD
            match_path = dwc_mapping[field].replace("[*]", "[0]")
=======
            match_path = dwc_mapping[field]
>>>>>>> 4b68a5c3
            motivation = "ods:adding"
        annotations.append(
            shared.map_to_annotation_str_val(
                shared.get_agent(),
                timestamp,
                str(value),
                shared.build_term_selector(match_path),
                specimen_id,
                specimen_type,
                f"query_string&version={response['metadata']['version']}",
                motivation,
            )
        )
        
    # return [ shared.map_to_annotation_str_val(
    #             shared.get_agent(),
    #             timestamp,
    #             json.dumps(response['data']),
    #             shared.build_term_selector("$"),
    #             specimen_id,
    #             specimen_type,
    #             f"query_string&version={response['metadata']['version']}",
    #             "oa:commenting",
    #         )]
    return annotations
    

def get_specimen(digital_media: Dict[str, Any]) -> Dict[str, Any]:
    """
    Takes media object and returns related specimen (max 1)
    :param digital_media: Media object to get related specimen
    """
    entity_relationships = digital_media.get("ods:hasEntityRelationships")
    for entity_relationship in entity_relationships:
        if entity_relationship.get("dwc:relationshipOfResource") == "hasDigitalSpecimen":
            specimen_doi = entity_relationship.get("dwc:relatedResourceID").replace("https://doi.org/", "")
            break
    return (
        json.loads(requests.get(f"{os.environ.get('DISSCO_API_SPECIMEN')}/{specimen_doi}").content)
        .get("data")
        .get("attributes")
    )


def get_taxon_identification(digital_specimen: Dict[str, Any]) -> Tuple[Dict[str, Any], str]:
    for id_idx, identification in enumerate(digital_specimen.get("ods:hasIdentifications")):
        for tax_idx, taxonIdentification in enumerate(identification.get("ods:hasTaxonIdentifications")):
            if taxonIdentification.get("dwc:taxonomicStatus") == "ACCEPTED":
                return (
                    taxonIdentification,
                    f"$['ods:hasIdentifications'][{id_idx}]['ods:hasTaxonIdentifications'][{tax_idx}]",
                )
    return {}, ""



def run_api_call(query_string: str, uris: List[str]) -> Dict[str, Any]:
    try:
        auth = HTTPBasicAuth(os.environ.get("API_USER"), os.environ.get("API_PASSWORD"))
        response = requests.post(query_string, json={"uris": uris}, auth=auth, timeout=60)
        response.raise_for_status()
        response_json = json.loads(response.content)
    except requests.RequestException as e:
        logging.error(f"API call failed: {e}")
        raise requests.RequestException
    return response_json


def send_failed_message(job_id: str, message: str, producer: KafkaProducer) -> None:
    """
    Sends a failure message to the mas failure topic, mas-failed
    :param job_id: The id of the job
    :param message: The exception message
    :param producer: The Kafka producer
    """

    mas_failed = {"jobId": job_id, "errorMessage": message}
    producer.send("mas-failed", mas_failed)


def run_local(media_id: str):
    """
    Runs script locally. Demonstrates using a specimen target
    :param media_id: A media ID from DiSSCo Sandbox Environment https://sandbox.dissco.tech/search
    Example: SANDBOX/KMP-FZ6-S2K
    :return: Return nothing but will log the result
    """
    digital_media = (
        requests.get(f"https://sandbox.dissco.tech/api/digital-media/v1/{media_id}")
        .json()
        .get("data")
        .get("attributes")
    )
    specimen_annotations = build_annotations(digital_media)
    event = {"annotations": specimen_annotations, "jobId": "Some job ID"}
    logging.info(f"created annotation event: {json.dumps(event)}")


if __name__ == "__main__":
    #start_kafka()
    run_local("SANDBOX/LFE-4MF-LCD")<|MERGE_RESOLUTION|>--- conflicted
+++ resolved
@@ -58,7 +58,7 @@
 def find_match(specimen: Dict[str, Any], field_of_interest: str, field_path: str, results: Dict[str, Any], filter_value: str=None, similarity_threshold: int=50) -> Tuple[str, str]:
     """
     Find matches between specimen data and results, handling different matching scenarios.
-    
+
     Args:
         specimen: The specimen data dictionary
         field_of_interest: The field to match on
@@ -66,26 +66,26 @@
         results: The results dictionary containing values to match against
         filter_value: Optional value to filter matches
         similarity_threshold: Minimum similarity score required for a match (default: 80)
-    
+
     Returns:
         List of matching paths and their corresponding values
     """
     # Get all possible paths for the field
     paths = get_json_path(specimen, field_path, filter_value)
-    
+
     if not paths:
         # No matches found - annotation is new
         return (None, None)
-    
+
     if len(paths) == 1:
         # Single match - return the path and value
         return (paths[0], results.get(field_of_interest))
-    
+
     # Multiple matches - use fuzzy matching
     best_match = None
     best_score = 0
     result_value = results.get(field_of_interest)
-    
+
     for path in paths:
         # Get the value at the current path
         path_expr = parse(path)
@@ -105,7 +105,7 @@
             # Exact matches always win
             best_match = (path, result_value)
             break  # No need to check further if we found an exact match
-    
+
     return best_match if best_match else (None, None)
 
 
@@ -228,8 +228,8 @@
     specimen_type = specimen[shared.ODS_TYPE]
     taxon_identification, json_path = get_taxon_identification(specimen)
     annotations = list()
-    
-    
+
+
 
     for field in response["data"]:
         # Find any existing matches in the specimen data
@@ -239,7 +239,7 @@
             dwc_mapping[field],
             response["data"]
         )
-        if match_path: 
+        if match_path:
             if str(response["data"][field]) == str(match_value):
                 logging.debug(f"No new information for {field}")
                 value = "Existing information aligns with AI processing"
@@ -251,11 +251,7 @@
         else:
             logging.debug(f"New information for {field}")
             value = response["data"][field]
-<<<<<<< HEAD
             match_path = dwc_mapping[field].replace("[*]", "[0]")
-=======
-            match_path = dwc_mapping[field]
->>>>>>> 4b68a5c3
             motivation = "ods:adding"
         annotations.append(
             shared.map_to_annotation_str_val(
@@ -281,7 +277,7 @@
     #             "oa:commenting",
     #         )]
     return annotations
-    
+
 
 def get_specimen(digital_media: Dict[str, Any]) -> Dict[str, Any]:
     """
