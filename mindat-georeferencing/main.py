import json
import logging
import os
import uuid
from datetime import datetime, timezone
from typing import Dict, List, Any, Tuple

import requests
from kafka import KafkaConsumer, KafkaProducer

logging.basicConfig(format='%(asctime)s - %(message)s', level=logging.INFO)
ODS_TYPE = "ods:type"
ODS_ID = "ods:id"

def start_kafka() -> None:
  """
  Start a kafka listener and process the messages by unpacking the image.
  When done it will republish the object, so it can be validated and storage by the processing service
  """
  consumer = KafkaConsumer(os.environ.get('KAFKA_CONSUMER_TOPIC'),
                           group_id=os.environ.get('KAFKA_CONSUMER_GROUP'),
                           bootstrap_servers=[
                             os.environ.get('KAFKA_CONSUMER_HOST')],
                           value_deserializer=lambda m: json.loads(
                             m.decode('utf-8')),
                           enable_auto_commit=True)
  producer = KafkaProducer(
    bootstrap_servers=[os.environ.get('KAFKA_PRODUCER_HOST')],
    value_serializer=lambda m: json.dumps(m).encode('utf-8'))
  for msg in consumer:
    try:
      logging.info('Received message: ' + str(msg.value))
      json_value = msg.value
      specimen_data = json_value['object']['digitalSpecimen']
      batching_requested = json_value['batchingRequested']
      result, batch_metadata = run_georeference(specimen_data,
                                                batching_requested)
      mas_job_record = map_to_annotation_event(specimen_data, result, json_value["jobId"],
                                               batch_metadata)
      send_updated_opends(mas_job_record, producer)
    except Exception as e:
      logging.exception(e)


def map_to_annotation_event(specimen_data: Dict, results: List[Dict[str, str]],
    job_id: str, batch_metadata: List[Dict[str, Any]]) -> Dict:
  """
  Map the result of the API call to an annotation
  :param batch_metadata: Information about the computation, if requested
  :param specimen_data: The JSON value of the Digital Specimen
  :param results: A list of results that contain the queryString and the geoCASe identifier
  :param job_id: The job ID of the MAS
  :return: Returns a formatted annotation Record which includes the Job ID
  """
  timestamp = timestamp_now()
  batching_requested = len(batch_metadata) > 0
  if results is None:
    annotations = list()
  else:
    annotations = list(map(
      lambda result: map_to_georeference_annotation(specimen_data, result, timestamp, batching_requested), results))
    annotations.extend(list(map(
        lambda result: map_to_entity_relationship_annotation(specimen_data, result, timestamp, batching_requested), results)))
  annotation_event = {
    "jobId": job_id,
<<<<<<< HEAD
    "annotations": annotations
=======
    "annotations": annotations,
>>>>>>> efd5f013
  }
  if batch_metadata:
    annotation_event["batchMetadata"] = batch_metadata
  return annotation_event


def build_batch_metadata(locality: str, place_in_batch: int) -> Dict[str, Any]:
  batch_metadata = {
    "placeInBatch": place_in_batch,
    "inputField": "digitalSpecimenWrapper.ods:attributes.occurrences[*].location.dwc:locality",
    "inputValue": locality
  }
  return batch_metadata


def map_to_entity_relationship_annotation(specimen_data: Dict,
    result: Dict[str, Any], timestamp: str, batching_requested: bool):
  """
  Map the result of the Mindat Locality API call to an entityRelationship annotation
  :param specimen_data: The JSON value of the Digital Specimen
  :param result: The result of the Mindat Locality API call
  :param timestamp: The current timestamp
  :param batching_requested: Indicates if the scheduling party requested batching
  :return:  A single annotation with the relationship to the Mindat locality
  """
  oa_value = {
    'entityRelationships': {
      'entityRelationshipType': 'hasMindatLocation',
      'objectEntityIri': f"https://www.mindat.org/loc-{result['geo_reference_result']['id']}.html",
      'entityRelationshipDate': timestamp,
      'entityRelationshipCreatorName': os.environ.get('MAS_NAME'),
      'entityRelationshipCreatorId': f"https://hdl.handle.net/{os.environ.get('MAS_ID')}"
    }
  }
  return wrap_oa_value(oa_value, result, specimen_data, timestamp,
                       '$.entityRelationships', batching_requested)


def map_to_georeference_annotation(specimen_data: Dict, result: Dict[str, Any],
    timestamp: str, batching_requested: bool) -> Dict:
  """
  Map the result of the Mindat Locality API call to a georeference annotation
  :param batching_requested: Indicates if the scheduling party requested batching
  :param specimen_data: The JSON value of the Digital Specimen
  :param result: The result of the Mindat Locality API call
  :param timestamp: The current timestamp
  :return: A single annotation with the georeference information from the Mindat locality
  """
  oa_value = {
    "georeference": {
      "dwc:decimalLatitude": round(result['geo_reference_result']['latitude'],
                                   7),
      "dwc:decimalLongitude": round(result['geo_reference_result']['longitude'],
                                    7),
      "dwc:geodeticDatum": 'WGS84',
      "dwc:georeferencedBy": f"https://hdl.handle.net/{os.environ.get('MAS_ID')}",
      "dwc:georeferencedDate": timestamp,
      "dwc:georeferenceSources": f"https://www.mindat.org/loc-{result['geo_reference_result']['id']}.html",
      "dwc:georeferenceProtocol": "Georeferenced against the Mindat Locality API based on the specimen "
                                  "locality string (dwc:locality)"
    }
  }

  return wrap_oa_value(oa_value, result, specimen_data, timestamp,
                       f"$.occurrences[{result['occurrence_index']}].location.georeference",
                       batching_requested)


def wrap_oa_value(oa_value: Dict, result: Dict[str, Any], specimen_data: Dict,
    timestamp: str, oa_class: str, batching_requested: bool) -> Dict:
  """
  Generic method to wrap the oa_value into an annotation object
  :param batching_requested: Indicates if the scheduling party requested batching
  :param oa_value: The value that contains the result of the MAS
  :param result: The result of the Mindat Locality API call
  :param specimen_data: The JSON value of the Digital Specimen
  :param timestamp: The current timestamp
  :param oa_class: The name of the class to which the class annotation points
  :return: Returns an annotation with all the relevant metadata
  """
  annotation = {
    'rdf:type': 'Annotation',
    'oa:motivation': 'ods:adding',
    'oa:creator': {
      ODS_TYPE: 'oa:SoftwareAgent',
      'foaf:name': os.environ.get('MAS_NAME'),
      ODS_ID: f"https://hdl.handle.net/{os.environ.get('MAS_ID')}"
    },
    'dcterms:created': timestamp,
    'oa:target': {
      ODS_ID: specimen_data[ODS_ID],
      ODS_TYPE: specimen_data[ODS_TYPE],
      'oa:selector': {
        ODS_TYPE: 'ClassSelector',
        'oa:class': oa_class
      },
    },
    'oa:body': {
      ODS_TYPE: 'TextualBody',
      'oa:value': [json.dumps(oa_value)],
      'dcterms:reference': result['queryString']
    }
  }
  # If batching is requested, the annotation must contain a "placeInBatch" value equal to the corresponding batch metadata
  if batching_requested:
    annotation['placeInBatch'] = result["occurrence_index"]

  return annotation


def timestamp_now() -> str:
  """
  Create a timestamp in the correct format
  :return: The timestamp as a string
  """
  timestamp = str(
    datetime.now(tz=timezone.utc).strftime("%Y-%m-%dT%H:%M:%S.%f"))
  timestamp_cleaned = timestamp[:-3]
  timestamp_timezone = timestamp_cleaned + 'Z'
  return timestamp_timezone


def send_updated_opends(annotation: Dict, producer: KafkaProducer) -> None:
  """
  Send the annotation to the Kafka topic
  :param annotation: The formatted annotationRecord
  :param producer: The initiated Kafka producer
  :return: Will not return anything
  """
  logging.info('Publishing annotation: ' + str(annotation))
  producer.send(os.environ.get('KAFKA_PRODUCER_TOPIC'), annotation)


def run_georeference(specimen_data: Dict, batching_requested: bool) -> Tuple[
  List[Dict[str, Any]], List[Dict[str, Any]]]:
  """
  Run the value in the dwc:locality field through the Mindat Locality API and return the highest result per occurrence
  :param batching_requested: Indicates if the scheduling party requested batching
  :param specimen_data: The full specimen object
  :return: List of the results including some metadata
  """
  occurrences = specimen_data.get('occurrences')
  result_list = list()
  batch_metadata = list()
  for index, occurrence in enumerate(occurrences):
    if occurrence.get('location') is not None:
      querystring = f"https://api.mindat.org/localities/?txt={occurrence['location']['dwc:locality']}"
      response = requests.get(querystring, headers={'Authorization': 'Token ' + os.environ.get('API_KEY')})
      response_json = json.loads(response.content)
      if not response_json:
        logging.info("No results for this locality where found: " + querystring)
      else:
        logging.info(
          'Highest hit is: ' + json.dumps(response_json.get('results')[0],
                                          indent=2))
        result_list.append(
          {'queryString': querystring,
           'geo_reference_result': response_json.get('results')[0],
           'occurrence_index': index})
        if batching_requested:
          batch_metadata.append(
            build_batch_metadata(occurrence['location']['dwc:locality'], index))
  return result_list, batch_metadata


def run_local(example: str):
  """
  Run the script locally. Can be called by replacing the kafka call with this  a method call in the main method.
  Will call the DiSSCo API to retrieve the specimen data.
  A record ID will be created but can only be used for testing.
  :param example: The full URL of the Digital Specimen to the API (for example
  https://dev.dissco.tech/api/v1/specimens/TEST/W32-FLA-P8V
  :return: Return nothing but will log the result
  """
  response = requests.get(example)
  specimen = json.loads(response.content)['data']
  specimen_data = specimen['attributes']['digitalSpecimen']
  result, batch_metadata = run_georeference(specimen_data, True)
  annotation_event = map_to_annotation_event(specimen_data, result,
                                             str(uuid.uuid4()), batch_metadata)
  logging.info('Created annotations: ' + str(annotation_event))


if __name__ == '__main__':
  start_kafka()
  # run_local('https://dev.dissco.tech/api/v1/specimens/TEST/W32-FLA-P8V')<|MERGE_RESOLUTION|>--- conflicted
+++ resolved
@@ -11,6 +11,7 @@
 logging.basicConfig(format='%(asctime)s - %(message)s', level=logging.INFO)
 ODS_TYPE = "ods:type"
 ODS_ID = "ods:id"
+
 
 def start_kafka() -> None:
   """
@@ -35,7 +36,8 @@
       batching_requested = json_value['batchingRequested']
       result, batch_metadata = run_georeference(specimen_data,
                                                 batching_requested)
-      mas_job_record = map_to_annotation_event(specimen_data, result, json_value["jobId"],
+      mas_job_record = map_to_annotation_event(specimen_data, result,
+                                               json_value["jobId"],
                                                batch_metadata)
       send_updated_opends(mas_job_record, producer)
     except Exception as e:
@@ -58,16 +60,18 @@
     annotations = list()
   else:
     annotations = list(map(
-      lambda result: map_to_georeference_annotation(specimen_data, result, timestamp, batching_requested), results))
+      lambda result: map_to_georeference_annotation(specimen_data, result,
+                                                    timestamp,
+                                                    batching_requested),
+      results))
     annotations.extend(list(map(
-        lambda result: map_to_entity_relationship_annotation(specimen_data, result, timestamp, batching_requested), results)))
+      lambda result: map_to_entity_relationship_annotation(specimen_data,
+                                                           result, timestamp,
+                                                           batching_requested),
+      results)))
   annotation_event = {
     "jobId": job_id,
-<<<<<<< HEAD
     "annotations": annotations
-=======
-    "annotations": annotations,
->>>>>>> efd5f013
   }
   if batch_metadata:
     annotation_event["batchMetadata"] = batch_metadata
@@ -215,7 +219,8 @@
   for index, occurrence in enumerate(occurrences):
     if occurrence.get('location') is not None:
       querystring = f"https://api.mindat.org/localities/?txt={occurrence['location']['dwc:locality']}"
-      response = requests.get(querystring, headers={'Authorization': 'Token ' + os.environ.get('API_KEY')})
+      response = requests.get(querystring, headers={
+        'Authorization': 'Token ' + os.environ.get('API_KEY')})
       response_json = json.loads(response.content)
       if not response_json:
         logging.info("No results for this locality where found: " + querystring)
